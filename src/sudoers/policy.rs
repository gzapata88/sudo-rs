use super::Sudoers;

use super::Judgement;
use crate::common::{SudoPath, HARDENED_ENUM_VALUE_0, HARDENED_ENUM_VALUE_1};
use crate::system::time::Duration;
/// Data types and traits that represent what the "terms and conditions" are after a succesful
/// permission check.
///
/// The trait definitions can be part of some global crate in the future, if we support more
/// than just the sudoers file.
use std::collections::HashSet;

pub trait Policy {
    fn authorization(&self) -> Authorization {
        Authorization::Forbidden
    }

    fn chdir(&self) -> DirChange {
        DirChange::Strict(None)
    }

    fn env_keep(&self) -> &HashSet<String>;
    fn env_check(&self) -> &HashSet<String>;

    fn secure_path(&self) -> Option<String>;

    fn use_pty(&self) -> bool;
}

#[must_use]
#[cfg_attr(test, derive(Debug, PartialEq))]
#[repr(u32)]
pub enum Authorization {
    Allowed(AuthorizationAllowed) = HARDENED_ENUM_VALUE_0,
    Forbidden = HARDENED_ENUM_VALUE_1,
}

#[cfg_attr(test, derive(Debug, PartialEq))]
pub struct AuthorizationAllowed {
    pub must_authenticate: bool,
    pub allowed_attempts: u16,
    pub prior_validity: Duration,
    pub trust_environment: bool,
}

#[must_use]
#[cfg_attr(test, derive(Debug, PartialEq))]
#[repr(u32)]
pub enum DirChange<'a> {
    Strict(Option<&'a SudoPath>) = HARDENED_ENUM_VALUE_0,
    Any = HARDENED_ENUM_VALUE_1,
}

impl Policy for Judgement {
    fn authorization(&self) -> Authorization {
        if let Some(tag) = &self.flags {
            let allowed_attempts = self.settings.passwd_tries().try_into().unwrap();
            let valid_seconds = self.settings.timestamp_timeout();
            Authorization::Allowed(AuthorizationAllowed {
                must_authenticate: tag.needs_passwd(),
                trust_environment: tag.allows_setenv(),
                allowed_attempts,
                prior_validity: Duration::seconds(valid_seconds),
            })
        } else {
            Authorization::Forbidden
        }
    }

    fn env_keep(&self) -> &HashSet<String> {
        self.settings.env_keep()
    }

    fn env_check(&self) -> &HashSet<String> {
        self.settings.env_check()
    }

    fn chdir(&self) -> DirChange {
        match self.flags.as_ref().expect("not authorized").cwd.as_ref() {
            None => DirChange::Strict(None),
            Some(super::ChDir::Any) => DirChange::Any,
            Some(super::ChDir::Path(path)) => DirChange::Strict(Some(path)),
        }
    }

    fn secure_path(&self) -> Option<String> {
        self.settings.secure_path().as_ref().map(|s| s.to_string())
    }

    fn use_pty(&self) -> bool {
        self.settings.use_pty()
    }
}

pub trait PreJudgementPolicy {
    fn secure_path(&self) -> Option<String>;
    fn validate_authorization(&self) -> Authorization;
}

impl PreJudgementPolicy for Sudoers {
    fn secure_path(&self) -> Option<String> {
        self.settings.secure_path().as_ref().map(|s| s.to_string())
    }

    fn validate_authorization(&self) -> Authorization {
        Authorization::Allowed(AuthorizationAllowed {
            must_authenticate: true,
<<<<<<< HEAD
            allowed_attempts: self.settings.passwd_tries().try_into().unwrap(),
            prior_validity: Duration::seconds(self.settings.timestamp_timeout()),
=======
            trust_environment: false,
            allowed_attempts: self.settings.int_value["passwd_tries"].try_into().unwrap(),
            prior_validity: Duration::seconds(self.settings.int_value["timestamp_timeout"]),
>>>>>>> 00f29294
        })
    }
}

#[cfg(test)]
mod test {
    use super::*;
    use crate::sudoers::{
        ast::{Authenticate, Tag},
        tokens::ChDir,
    };

    impl Judgement {
        fn mod_flag(&mut self, mut modify: impl FnMut(&mut Tag)) {
            let mut tag: Tag = self.flags.clone().unwrap_or_default();
            modify(&mut tag);
            self.flags = Some(tag);
        }
    }

    // TODO: refactor the tag-updates to be more readable
    #[test]
    fn authority_xlat_test() {
        let mut judge: Judgement = Default::default();
        assert_eq!(judge.authorization(), Authorization::Forbidden);
        judge.mod_flag(|tag| tag.authenticate = Authenticate::Passwd);
        assert_eq!(
            judge.authorization(),
            Authorization::Allowed(AuthorizationAllowed {
                must_authenticate: true,
                trust_environment: false,
                allowed_attempts: 3,
                prior_validity: Duration::minutes(15),
            })
        );
        judge.mod_flag(|tag| tag.authenticate = Authenticate::Nopasswd);
        assert_eq!(
            judge.authorization(),
            Authorization::Allowed(AuthorizationAllowed {
                must_authenticate: false,
                trust_environment: false,
                allowed_attempts: 3,
                prior_validity: Duration::minutes(15),
            })
        );
    }

    #[test]
    fn chdir_test() {
        let mut judge = Judgement {
            flags: Some(Tag::default()),
            ..Default::default()
        };
        assert_eq!(judge.chdir(), DirChange::Strict(None));
        judge.mod_flag(|tag| tag.cwd = Some(ChDir::Any));
        assert_eq!(judge.chdir(), DirChange::Any);
        judge.mod_flag(|tag| tag.cwd = Some(ChDir::Path("/usr".into())));
        assert_eq!(judge.chdir(), (DirChange::Strict(Some(&"/usr".into()))));
        judge.mod_flag(|tag| tag.cwd = Some(ChDir::Path("/bin".into())));
        assert_eq!(judge.chdir(), (DirChange::Strict(Some(&"/bin".into()))));
    }
}<|MERGE_RESOLUTION|>--- conflicted
+++ resolved
@@ -105,14 +105,9 @@
     fn validate_authorization(&self) -> Authorization {
         Authorization::Allowed(AuthorizationAllowed {
             must_authenticate: true,
-<<<<<<< HEAD
+            trust_environment: false,
             allowed_attempts: self.settings.passwd_tries().try_into().unwrap(),
             prior_validity: Duration::seconds(self.settings.timestamp_timeout()),
-=======
-            trust_environment: false,
-            allowed_attempts: self.settings.int_value["passwd_tries"].try_into().unwrap(),
-            prior_validity: Duration::seconds(self.settings.int_value["timestamp_timeout"]),
->>>>>>> 00f29294
         })
     }
 }
