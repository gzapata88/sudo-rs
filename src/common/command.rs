--- conflicted
+++ resolved
@@ -54,16 +54,11 @@
             // FIXME: we leak information here since we throw an error if a file does not exists
             if !is_qualified(&command) {
                 command =
-<<<<<<< HEAD
                     resolve_path(&command, path).ok_or_else(|| Error::CommandNotFound(command))?
-            };
-=======
-                    resolve_path(&command, path).ok_or_else(|| Error::InvalidCommand(command))?
             }
 
             // resolve symlinks, even if the command was obtained through a PATH search
             command = std::fs::canonicalize(&command).unwrap_or(command)
->>>>>>> cbdc3ae3
         }
 
         Ok(CommandAndArguments { command, arguments })
